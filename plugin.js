--- conflicted
+++ resolved
@@ -148,15 +148,6 @@
   //console.log(JSON.stringify(response))
   if (response.isException) {
     loadException(response, currentRequest);
-<<<<<<< HEAD
-  } else if (!response.data.isValidFlag && !response.data.isEmptyFlag) {
-    currentRequest.stopProcessing = true;
-    currentRequest.customResponse({
-      errorFrom: "plugin.js userOperationCallBack",
-      errorReason: "Invalid input user flag",
-    });
-=======
->>>>>>> 52e6da1e
   } else {
     this.registerParameter("userBlocklistInfo", response.data);
     this.registerParameter("dnsResolverUrl", response.data.dnsResolverUrl);
